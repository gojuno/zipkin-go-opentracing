package zipkintracer

import (
	"encoding/binary"
	"io"
	"strconv"
	"strings"

	"github.com/gogo/protobuf/proto"
	opentracing "github.com/opentracing/opentracing-go"

	"github.com/openzipkin/zipkin-go-opentracing/flag"
	"github.com/openzipkin/zipkin-go-opentracing/wire"
)

type textMapPropagator struct {
	tracer *tracerImpl
}
type binaryPropagator struct {
	tracer *tracerImpl
}

const (
	prefixBaggage = "ot-baggage-"

	tracerStateFieldCount = 3 // not 5, X-B3-ParentSpanId is optional and we allow optional Sampled header

	zipkinTraceID      = "X-B3-TraceId"
	zipkinSpanID       = "X-B3-SpanId"
	zipkinParentSpanID = "X-B3-ParentSpanId"
	zipkinSampled      = "X-B3-Sampled"
	zipkinFlags        = "X-B3-Flags"

	zipkinTraceIDLower      = "x-b3-traceid"
	zipkinSpanIDLower       = "x-b3-spanid"
	zipkinParentSpanIDLower = "x-b3-parentspanid"
	zipkinSampledLower      = "x-b3-sampled"
	zipkinFlagsLower        = "x-b3-flags"
)

func (p *textMapPropagator) Inject(
	spanContext opentracing.SpanContext,
	opaqueCarrier interface{},
) error {
	sc, ok := spanContext.(*Context)
	if !ok {
		return opentracing.ErrInvalidSpanContext
	}
	carrier, ok := opaqueCarrier.(opentracing.TextMapWriter)
	if !ok {
		return opentracing.ErrInvalidCarrier
	}

<<<<<<< HEAD
	carrier.Set(zipkinTraceID, strconv.FormatUint(sc.raw.TraceID, 16))
	carrier.Set(zipkinSpanID, strconv.FormatUint(sc.raw.SpanID, 16))
	if sc.raw.ParentSpanID != nil {
		// we only set ParentSpanID header if there is a parent span
		carrier.Set(zipkinParentSpanID, strconv.FormatUint(*sc.raw.ParentSpanID, 16))
	}
	// we explicitely set the Sampled header
	carrier.Set(zipkinSampled, strconv.FormatBool(sc.raw.Sampled))
	// we only need to inject the debug flag if set. see flag package for details.
	flags := sc.raw.Flags & flag.Debug
	carrier.Set(zipkinFlags, strconv.FormatUint(uint64(flags), 10))
=======
	carrier.Set(zipkinTraceID, strconv.FormatUint(sc.TraceID, 16))
	carrier.Set(zipkinSpanID, strconv.FormatUint(sc.SpanID, 16))
	if !p.tracer.options.clientServerSameSpan {
		sc.ParentSpanID = 0
	}
	carrier.Set(zipkinParentSpanID, strconv.FormatUint(sc.ParentSpanID, 16))
	carrier.Set(zipkinSampled, strconv.FormatBool(sc.Sampled))
>>>>>>> a0a23de2

	sc.Lock()
	for k, v := range sc.Baggage {
		carrier.Set(prefixBaggage+k, v)
	}
	sc.Unlock()
	return nil
}

func (p *textMapPropagator) Extract(
	opaqueCarrier interface{},
) (opentracing.SpanContext, error) {
	carrier, ok := opaqueCarrier.(opentracing.TextMapReader)
	if !ok {
		return nil, opentracing.ErrInvalidCarrier
	}
	requiredFieldCount := 0
	var (
		traceID      uint64
		spanID       uint64
		parentSpanID *uint64
		sampled      bool
		flags        flag.Flags
		err          error
	)
	decodedBaggage := make(map[string]string)
	err = carrier.ForeachKey(func(k, v string) error {
		switch strings.ToLower(k) {
		case zipkinTraceIDLower:
			traceID, err = strconv.ParseUint(v, 16, 64)
			if err != nil {
				return opentracing.ErrSpanContextCorrupted
			}
		case zipkinSpanIDLower:
			spanID, err = strconv.ParseUint(v, 16, 64)
			if err != nil {
				return opentracing.ErrSpanContextCorrupted
			}
		case zipkinParentSpanIDLower:
			var id uint64
			id, err = strconv.ParseUint(v, 16, 64)
			if err != nil {
				return opentracing.ErrSpanContextCorrupted
			}
			parentSpanID = &id
		case zipkinSampledLower:
			sampled, err = strconv.ParseBool(v)
			if err != nil {
				return opentracing.ErrSpanContextCorrupted
			}
			// Sampled header was explicitely set
			flags |= flag.SamplingSet
		case zipkinFlagsLower:
			var f uint64
			f, err = strconv.ParseUint(v, 10, 64)
			if err != nil {
				return opentracing.ErrTraceCorrupted
			}
			if flag.Flags(f)&flag.Debug == flag.Debug {
				flags |= flag.Debug
			}
		default:
			lowercaseK := strings.ToLower(k)
			if strings.HasPrefix(lowercaseK, prefixBaggage) {
				decodedBaggage[strings.TrimPrefix(lowercaseK, prefixBaggage)] = v
			}
			// Balance off the requiredFieldCount++ just below...
			requiredFieldCount--
		}
		requiredFieldCount++
		return nil
	})
	if err != nil {
		return nil, err
	}
	if requiredFieldCount < tracerStateFieldCount {
		if requiredFieldCount == 0 {
			return nil, opentracing.ErrSpanContextNotFound
		}
		return nil, opentracing.ErrSpanContextCorrupted
	}

<<<<<<< HEAD
	// check if Sample state was communicated through the Flags bitset
	if !sampled && flags&flag.Sampled == flag.Sampled {
		sampled = true
	}

	sp := p.tracer.getSpan()
	context := Context{
		TraceID: traceID,
		Sampled: sampled,
		Flags:   flags,
	}
	if p.tracer.options.clientServerSameSpan {
		context.SpanID = spanID
		context.ParentSpanID = parentSpanID
	} else {
		context.SpanID = randomID()
		context.ParentSpanID = &spanID
	}
	sp.raw = RawSpan{
		Context: context,
		Baggage: decodedBaggage,
	}

	return p.tracer.startSpanInternal(
		sp,
		operationName,
		time.Now(),
		nil,
	), nil
=======
	return &Context{
		TraceID:      traceID,
		SpanID:       spanID,
		ParentSpanID: parentSpanID,
		Sampled:      sampled,
		Baggage:      decodedBaggage,
	}, nil
>>>>>>> a0a23de2
}

func (p *binaryPropagator) Inject(
	spanContext opentracing.SpanContext,
	opaqueCarrier interface{},
) error {
	sc, ok := spanContext.(*Context)
	if !ok {
		return opentracing.ErrInvalidSpanContext
	}
	carrier, ok := opaqueCarrier.(io.Writer)
	if !ok {
		return opentracing.ErrInvalidCarrier
	}

<<<<<<< HEAD
	state := wire.TracerState{}
	// encode the debug bit
	flags := sc.raw.Flags & flag.Debug
	state.TraceId = sc.raw.TraceID
	state.SpanId = sc.raw.SpanID
	if sc.raw.ParentSpanID != nil {
		state.ParentSpanId = *sc.raw.ParentSpanID
	} else {
		// root span...
		state.ParentSpanId = 0
		flags |= flag.IsRoot
	}
	state.Sampled = sc.raw.Sampled
	// we explicitely inform our sampling state downstream
	flags |= flag.SamplingSet
	if sc.raw.Sampled {
		flags |= flag.Sampled
	}
	state.Flags = uint64(flags)
	state.BaggageItems = sc.raw.Baggage
=======
	if !p.tracer.options.clientServerSameSpan {
		sc.ParentSpanID = 0
	}

	state := wire.TracerState{}
	state.TraceId = sc.TraceID
	state.SpanId = sc.SpanID
	state.ParentSpanId = sc.ParentSpanID
	state.Sampled = sc.Sampled
	state.BaggageItems = sc.Baggage
>>>>>>> a0a23de2

	b, err := proto.Marshal(&state)
	if err != nil {
		return err
	}

	// Write the length of the marshalled binary to the writer.
	length := uint32(len(b))
	if err = binary.Write(carrier, binary.BigEndian, &length); err != nil {
		return err
	}

	_, err = carrier.Write(b)
	return err
}

func (p *binaryPropagator) Extract(
	opaqueCarrier interface{},
) (opentracing.SpanContext, error) {
	carrier, ok := opaqueCarrier.(io.Reader)
	if !ok {
		return nil, opentracing.ErrInvalidCarrier
	}

	// Read the length of marshalled binary. io.ReadAll isn't that performant
	// since it keeps resizing the underlying buffer as it encounters more bytes
	// to read. By reading the length, we can allocate a fixed sized buf and read
	// the exact amount of bytes into it.
	var length uint32
	if err := binary.Read(carrier, binary.BigEndian, &length); err != nil {
		return nil, opentracing.ErrSpanContextCorrupted
	}
	buf := make([]byte, length)
	if n, err := carrier.Read(buf); err != nil {
		if n > 0 {
			return nil, opentracing.ErrSpanContextCorrupted
		}
		return nil, opentracing.ErrSpanContextNotFound
	}

<<<<<<< HEAD
	if !p.tracer.options.clientServerSameSpan {
		ctx.ParentSpanId = 0
	}

	sp := p.tracer.getSpan()
	context := Context{
		TraceID: ctx.TraceId,
		Sampled: ctx.Sampled,
	}
	if p.tracer.options.clientServerSameSpan {
		context.SpanID = ctx.SpanId
		context.ParentSpanID = &ctx.ParentSpanId
	} else {
		context.SpanID = randomID()
		context.ParentSpanID = &ctx.SpanId
	}
	flags := flag.Flags(ctx.Flags)
	if flags&flag.IsRoot == flag.IsRoot {
		context.ParentSpanID = nil
	}
	if flags&flag.Sampled == flag.Sampled {
		context.Sampled = true
	}
	// this propagator expects sampling state to be explicitely propagated by the
	// upstream service. so set this flag to indentify to tracer it should not
	// run its sampler in case it is not the root of the trace.
	flags |= flag.SamplingSet
	context.Flags = flags
	sp.raw = RawSpan{
		Context: context,
		Baggage: ctx.BaggageItems,
=======
	protoContext := wire.TracerState{}
	if err := proto.Unmarshal(buf, &protoContext); err != nil {
		return nil, opentracing.ErrSpanContextCorrupted
>>>>>>> a0a23de2
	}

	return &Context{
		TraceID:      protoContext.TraceId,
		Sampled:      protoContext.Sampled,
		SpanID:       protoContext.SpanId,
		ParentSpanID: protoContext.ParentSpanId,
		Baggage:      protoContext.BaggageItems,
	}, nil
}<|MERGE_RESOLUTION|>--- conflicted
+++ resolved
@@ -42,7 +42,7 @@
 	spanContext opentracing.SpanContext,
 	opaqueCarrier interface{},
 ) error {
-	sc, ok := spanContext.(*Context)
+	sc, ok := spanContext.(*SpanContext)
 	if !ok {
 		return opentracing.ErrInvalidSpanContext
 	}
@@ -51,33 +51,23 @@
 		return opentracing.ErrInvalidCarrier
 	}
 
-<<<<<<< HEAD
-	carrier.Set(zipkinTraceID, strconv.FormatUint(sc.raw.TraceID, 16))
-	carrier.Set(zipkinSpanID, strconv.FormatUint(sc.raw.SpanID, 16))
-	if sc.raw.ParentSpanID != nil {
-		// we only set ParentSpanID header if there is a parent span
-		carrier.Set(zipkinParentSpanID, strconv.FormatUint(*sc.raw.ParentSpanID, 16))
-	}
-	// we explicitely set the Sampled header
-	carrier.Set(zipkinSampled, strconv.FormatBool(sc.raw.Sampled))
-	// we only need to inject the debug flag if set. see flag package for details.
-	flags := sc.raw.Flags & flag.Debug
-	carrier.Set(zipkinFlags, strconv.FormatUint(uint64(flags), 10))
-=======
 	carrier.Set(zipkinTraceID, strconv.FormatUint(sc.TraceID, 16))
 	carrier.Set(zipkinSpanID, strconv.FormatUint(sc.SpanID, 16))
-	if !p.tracer.options.clientServerSameSpan {
-		sc.ParentSpanID = 0
-	}
-	carrier.Set(zipkinParentSpanID, strconv.FormatUint(sc.ParentSpanID, 16))
+	if sc.ParentSpanID != nil {
+		// we only set ParentSpanID header if there is a parent span
+		carrier.Set(zipkinParentSpanID, strconv.FormatUint(*sc.ParentSpanID, 16))
+	}
+	// we explicitely set the Sampled header
 	carrier.Set(zipkinSampled, strconv.FormatBool(sc.Sampled))
->>>>>>> a0a23de2
-
-	sc.Lock()
+	// we only need to inject the debug flag if set. see flag package for details.
+	flags := sc.Flags & flag.Debug
+	carrier.Set(zipkinFlags, strconv.FormatUint(uint64(flags), 10))
+
+	sc.baggageLock.Lock()
 	for k, v := range sc.Baggage {
 		carrier.Set(prefixBaggage+k, v)
 	}
-	sc.Unlock()
+	sc.baggageLock.Unlock()
 	return nil
 }
 
@@ -128,7 +118,7 @@
 			var f uint64
 			f, err = strconv.ParseUint(v, 10, 64)
 			if err != nil {
-				return opentracing.ErrTraceCorrupted
+				return opentracing.ErrSpanContextCorrupted
 			}
 			if flag.Flags(f)&flag.Debug == flag.Debug {
 				flags |= flag.Debug
@@ -154,52 +144,26 @@
 		return nil, opentracing.ErrSpanContextCorrupted
 	}
 
-<<<<<<< HEAD
 	// check if Sample state was communicated through the Flags bitset
 	if !sampled && flags&flag.Sampled == flag.Sampled {
 		sampled = true
 	}
 
-	sp := p.tracer.getSpan()
-	context := Context{
-		TraceID: traceID,
-		Sampled: sampled,
-		Flags:   flags,
-	}
-	if p.tracer.options.clientServerSameSpan {
-		context.SpanID = spanID
-		context.ParentSpanID = parentSpanID
-	} else {
-		context.SpanID = randomID()
-		context.ParentSpanID = &spanID
-	}
-	sp.raw = RawSpan{
-		Context: context,
-		Baggage: decodedBaggage,
-	}
-
-	return p.tracer.startSpanInternal(
-		sp,
-		operationName,
-		time.Now(),
-		nil,
-	), nil
-=======
-	return &Context{
+	return &SpanContext{
 		TraceID:      traceID,
 		SpanID:       spanID,
 		ParentSpanID: parentSpanID,
 		Sampled:      sampled,
+		Flags:        flags,
 		Baggage:      decodedBaggage,
 	}, nil
->>>>>>> a0a23de2
 }
 
 func (p *binaryPropagator) Inject(
 	spanContext opentracing.SpanContext,
 	opaqueCarrier interface{},
 ) error {
-	sc, ok := spanContext.(*Context)
+	sc, ok := spanContext.(*SpanContext)
 	if !ok {
 		return opentracing.ErrInvalidSpanContext
 	}
@@ -208,39 +172,26 @@
 		return opentracing.ErrInvalidCarrier
 	}
 
-<<<<<<< HEAD
 	state := wire.TracerState{}
 	// encode the debug bit
-	flags := sc.raw.Flags & flag.Debug
-	state.TraceId = sc.raw.TraceID
-	state.SpanId = sc.raw.SpanID
-	if sc.raw.ParentSpanID != nil {
-		state.ParentSpanId = *sc.raw.ParentSpanID
+	flags := sc.Flags & flag.Debug
+	state.TraceId = sc.TraceID
+	state.SpanId = sc.SpanID
+	if sc.ParentSpanID != nil {
+		state.ParentSpanId = *sc.ParentSpanID
 	} else {
 		// root span...
 		state.ParentSpanId = 0
 		flags |= flag.IsRoot
 	}
-	state.Sampled = sc.raw.Sampled
+	state.Sampled = sc.Sampled
 	// we explicitely inform our sampling state downstream
 	flags |= flag.SamplingSet
-	if sc.raw.Sampled {
+	if sc.Sampled {
 		flags |= flag.Sampled
 	}
 	state.Flags = uint64(flags)
-	state.BaggageItems = sc.raw.Baggage
-=======
-	if !p.tracer.options.clientServerSameSpan {
-		sc.ParentSpanID = 0
-	}
-
-	state := wire.TracerState{}
-	state.TraceId = sc.TraceID
-	state.SpanId = sc.SpanID
-	state.ParentSpanId = sc.ParentSpanID
-	state.Sampled = sc.Sampled
 	state.BaggageItems = sc.Baggage
->>>>>>> a0a23de2
 
 	b, err := proto.Marshal(&state)
 	if err != nil {
@@ -281,50 +232,26 @@
 		return nil, opentracing.ErrSpanContextNotFound
 	}
 
-<<<<<<< HEAD
-	if !p.tracer.options.clientServerSameSpan {
-		ctx.ParentSpanId = 0
-	}
-
-	sp := p.tracer.getSpan()
-	context := Context{
-		TraceID: ctx.TraceId,
-		Sampled: ctx.Sampled,
-	}
-	if p.tracer.options.clientServerSameSpan {
-		context.SpanID = ctx.SpanId
-		context.ParentSpanID = &ctx.ParentSpanId
-	} else {
-		context.SpanID = randomID()
-		context.ParentSpanID = &ctx.SpanId
-	}
-	flags := flag.Flags(ctx.Flags)
-	if flags&flag.IsRoot == flag.IsRoot {
-		context.ParentSpanID = nil
-	}
+	protoContext := wire.TracerState{}
+	if err := proto.Unmarshal(buf, &protoContext); err != nil {
+		return nil, opentracing.ErrSpanContextCorrupted
+	}
+	flags := flag.Flags(protoContext.Flags)
 	if flags&flag.Sampled == flag.Sampled {
-		context.Sampled = true
+		protoContext.Sampled = true
 	}
 	// this propagator expects sampling state to be explicitely propagated by the
 	// upstream service. so set this flag to indentify to tracer it should not
 	// run its sampler in case it is not the root of the trace.
 	flags |= flag.SamplingSet
-	context.Flags = flags
-	sp.raw = RawSpan{
-		Context: context,
-		Baggage: ctx.BaggageItems,
-=======
-	protoContext := wire.TracerState{}
-	if err := proto.Unmarshal(buf, &protoContext); err != nil {
-		return nil, opentracing.ErrSpanContextCorrupted
->>>>>>> a0a23de2
-	}
-
-	return &Context{
+	protoContext.Flags = uint64(flags)
+
+	return &SpanContext{
 		TraceID:      protoContext.TraceId,
 		Sampled:      protoContext.Sampled,
 		SpanID:       protoContext.SpanId,
-		ParentSpanID: protoContext.ParentSpanId,
+		ParentSpanID: &protoContext.ParentSpanId,
+		Flags:        flag.Flags(protoContext.Flags),
 		Baggage:      protoContext.BaggageItems,
 	}, nil
 }