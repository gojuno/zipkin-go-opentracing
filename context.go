package zipkintracer

<<<<<<< HEAD
import "github.com/openzipkin/zipkin-go-opentracing/flag"

// Context holds the basic Span metadata.
=======
import (
	"sync"

	"github.com/opentracing/opentracing-go"
)

// Context holds the BasicSpan metadata that propagates across process
// boundaries and satisfies the opentracing.SpanContext interface.
>>>>>>> a0a23de2
type Context struct {
	sync.Mutex

	// A probabilistically unique identifier for a [multi-span] trace.
	TraceID uint64

	// A probabilistically unique identifier for a span.
	SpanID uint64

	// The SpanID of this Context's parent, or nil if there is no parent.
	ParentSpanID *uint64

	// Whether the trace is sampled.
	Sampled bool

<<<<<<< HEAD
	// Flags provides the ability to create and communicate feature flags.
	Flags flag.Flags
=======
	// The baggage that propagates along with the Trace.
	Baggage map[string]string // initialized on first use
}

// SetBaggageItem is part of the opentracing.SpanContext interface
func (c *Context) SetBaggageItem(key, val string) opentracing.SpanContext {
	c.Lock()
	defer c.Unlock()

	if c.Baggage == nil {
		c.Baggage = make(map[string]string)
	}
	c.Baggage[key] = val
	return c
}

// BaggageItem is part of the opentracing.SpanContext interface
func (c *Context) BaggageItem(key string) string {
	c.Lock()
	defer c.Unlock()

	return c.Baggage[key]
}

// ForeachBaggageItem is part of the opentracing.SpanContext interface
func (c *Context) ForeachBaggageItem(handler func(k, v string) bool) {
	c.Lock()
	defer c.Unlock()
	for k, v := range c.Baggage {
		if !handler(k, v) {
			break
		}
	}
>>>>>>> a0a23de2
}<|MERGE_RESOLUTION|>--- conflicted
+++ resolved
@@ -1,22 +1,16 @@
 package zipkintracer
 
-<<<<<<< HEAD
-import "github.com/openzipkin/zipkin-go-opentracing/flag"
-
-// Context holds the basic Span metadata.
-=======
 import (
 	"sync"
 
 	"github.com/opentracing/opentracing-go"
+
+	"github.com/openzipkin/zipkin-go-opentracing/flag"
 )
 
-// Context holds the BasicSpan metadata that propagates across process
+// SpanContext holds the BasicSpan metadata that propagates across process
 // boundaries and satisfies the opentracing.SpanContext interface.
->>>>>>> a0a23de2
-type Context struct {
-	sync.Mutex
-
+type SpanContext struct {
 	// A probabilistically unique identifier for a [multi-span] trace.
 	TraceID uint64
 
@@ -29,18 +23,18 @@
 	// Whether the trace is sampled.
 	Sampled bool
 
-<<<<<<< HEAD
 	// Flags provides the ability to create and communicate feature flags.
 	Flags flag.Flags
-=======
+
 	// The baggage that propagates along with the Trace.
-	Baggage map[string]string // initialized on first use
+	baggageLock sync.Mutex
+	Baggage     map[string]string // initialized on first use
 }
 
 // SetBaggageItem is part of the opentracing.SpanContext interface
-func (c *Context) SetBaggageItem(key, val string) opentracing.SpanContext {
-	c.Lock()
-	defer c.Unlock()
+func (c *SpanContext) SetBaggageItem(key, val string) opentracing.SpanContext {
+	c.baggageLock.Lock()
+	defer c.baggageLock.Unlock()
 
 	if c.Baggage == nil {
 		c.Baggage = make(map[string]string)
@@ -50,21 +44,20 @@
 }
 
 // BaggageItem is part of the opentracing.SpanContext interface
-func (c *Context) BaggageItem(key string) string {
-	c.Lock()
-	defer c.Unlock()
+func (c *SpanContext) BaggageItem(key string) string {
+	c.baggageLock.Lock()
+	defer c.baggageLock.Unlock()
 
 	return c.Baggage[key]
 }
 
 // ForeachBaggageItem is part of the opentracing.SpanContext interface
-func (c *Context) ForeachBaggageItem(handler func(k, v string) bool) {
-	c.Lock()
-	defer c.Unlock()
+func (c *SpanContext) ForeachBaggageItem(handler func(k, v string) bool) {
+	c.baggageLock.Lock()
+	defer c.baggageLock.Unlock()
 	for k, v := range c.Baggage {
 		if !handler(k, v) {
 			break
 		}
 	}
->>>>>>> a0a23de2
 }